--- conflicted
+++ resolved
@@ -103,16 +103,11 @@
     implicit val trueEval = new Evaluator(priorParams.zip(trueValues).toMap)
     val trueOutput = posterior.map(_._2).toGenerator.value.get
     val syntheticValues =
-<<<<<<< HEAD
-      posterior.map { case (l, _) => l.generator.repeat(syntheticSamples) }.get
-
-=======
       posterior
         .map { case (l, _) => l.generator.repeat(syntheticSamples) }
         .toGenerator
         .value
         .get
->>>>>>> 008df94e
     val model = posterior.flatMap {
       case (d, r) =>
         RandomVariable.fit(d, syntheticValues).map { _ =>
